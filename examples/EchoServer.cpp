/* We simply call the root header file "App.h", giving you uWS::App and uWS::SSLApp */
#include "App.h"

/* This is a simple WebSocket echo server example.
 * You may compile it with "WITH_OPENSSL=1 make" or with "make" */

int main() {
    /* ws->getUserData returns one of these */
    struct PerSocketData {
        /* Fill with user data */
    };

    /* Keep in mind that uWS::SSLApp({options}) is the same as uWS::App() when compiled without SSL support.
     * You may swap to using uWS:App() if you don't need SSL */
    uWS::SSLApp({
        /* There are example certificates in uWebSockets.js repo */
	    .key_file_name = "../misc/key.pem",
	    .cert_file_name = "../misc/cert.pem",
	    .passphrase = "1234"
	}).ws<PerSocketData>("/*", {
        /* Settings */
        .compression = uWS::SHARED_COMPRESSOR,
        .maxPayloadLength = 16 * 1024,
        .idleTimeout = 10,
        .maxBackpressure = 1 * 1024 * 1024,
        /* Handlers */
        .upgrade = nullptr,
<<<<<<< HEAD
        .open = [](auto *ws) {
=======
        .open = [](auto */*ws*/) {
>>>>>>> b0cfce1b
            /* Open event here, you may access ws->getUserData() which points to a PerSocketData struct */
        },
        .message = [](auto *ws, std::string_view message, uWS::OpCode opCode) {
            ws->send(message, opCode, true);
        },
        .drain = [](auto */*ws*/) {
            /* Check ws->getBufferedAmount() here */
        },
        .ping = [](auto */*ws*/) {
            /* Not implemented yet */
        },
        .pong = [](auto */*ws*/) {
            /* Not implemented yet */
        },
        .close = [](auto */*ws*/, int /*code*/, std::string_view /*message*/) {
            /* You may access ws->getUserData() here */
        }
    }).listen(9001, [](auto *listen_socket) {
        if (listen_socket) {
            std::cout << "Listening on port " << 9001 << std::endl;
        }
    }).run();
}<|MERGE_RESOLUTION|>--- conflicted
+++ resolved
@@ -25,11 +25,7 @@
         .maxBackpressure = 1 * 1024 * 1024,
         /* Handlers */
         .upgrade = nullptr,
-<<<<<<< HEAD
-        .open = [](auto *ws) {
-=======
         .open = [](auto */*ws*/) {
->>>>>>> b0cfce1b
             /* Open event here, you may access ws->getUserData() which points to a PerSocketData struct */
         },
         .message = [](auto *ws, std::string_view message, uWS::OpCode opCode) {
